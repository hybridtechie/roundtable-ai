import os
from dotenv import load_dotenv
from logger_config import setup_logger
from llm_providers.azure_openai import AzureOpenAIClient
from llm_providers.openai_client import OpenAIClient
<<<<<<< HEAD
from llm_providers.grok_client import GrokClient # Added GrokClient import
=======
from llm_providers.deepseek_client import DeepseekClient
from llm_providers.gemini_client import GeminiClient # Added Gemini client
>>>>>>> ba3c527b

# Set up logger
logger = setup_logger(__name__)

class LLMClient:
    def __init__(self, provider_details):
        load_dotenv() # Ensure environment variables are loaded

        if not isinstance(provider_details, dict):
            error_msg = "Provider details must be a dictionary"
            logger.error(error_msg)
            raise ValueError(error_msg)

        self.provider = provider_details.get("provider")
        if not self.provider:
            error_msg = "Provider field is required in provider_details"
            logger.error(error_msg)
            raise ValueError(error_msg)

        logger.info("Initializing LLM client with provider: %s", self.provider)

        try:
            if self.provider.lower() == "azureopenai":
                required_fields = ["deployment_name", "model", "endpoint", "api_version", "api_key"]
                self._validate_required_fields(provider_details, required_fields)

                self.client = AzureOpenAIClient(
                    api_key=provider_details["api_key"],
                    azure_endpoint=provider_details["endpoint"],
                    model=provider_details.get("model", provider_details.get("deployment_name")), # Use model or deployment_name
                )
            elif self.provider.lower() == "openai":
                required_fields = ["model", "api_key"] # api_key can be None if env var is set
                self._validate_required_fields(provider_details, required_fields, allow_none=["api_key"])

                self.client = OpenAIClient(
                    api_key=provider_details.get("api_key"), # Pass None if not provided, 
                    model=provider_details["model"],
                )
<<<<<<< HEAD
            elif self.provider.lower() == "grok": # Added Grok provider handling
                required_fields = ["model", "api_key"]
                self._validate_required_fields(provider_details, required_fields)

                self.client = GrokClient(
=======
            elif self.provider.lower() == "deepseek":
                required_fields = ["model", "api_key"]
                self._validate_required_fields(provider_details, required_fields)

                self.client = DeepseekClient(
                    api_key=provider_details["api_key"],
                    model=provider_details["model"],
                )
            elif self.provider.lower() == "gemini":
                required_fields = ["model", "api_key"]
                self._validate_required_fields(provider_details, required_fields)

                self.client = GeminiClient(
>>>>>>> ba3c527b
                    api_key=provider_details["api_key"],
                    model=provider_details["model"],
                )
            else:
                error_msg = f"Unsupported provider: {self.provider}"
                logger.error(error_msg)
                raise ValueError(error_msg)
        except Exception as e:
            logger.error("Failed to initialize LLM client: %s", str(e), exc_info=True)
            raise

    def _validate_required_fields(self, provider_details, required_fields, allow_none=None):
        """Validate that all required fields are present in provider_details."""
        if allow_none is None:
            allow_none = []

        missing_fields = []
        for field in required_fields:
            if field not in provider_details:
                missing_fields.append(field)
            elif provider_details[field] is None and field not in allow_none:
                 missing_fields.append(f"{field} (cannot be None)")


        if missing_fields:
            error_msg = f"Missing or invalid required fields for {self.provider}: {', '.join(missing_fields)}"
            logger.error(error_msg)
            raise ValueError(error_msg)

    def send_request(self, prompt_or_messages, **kwargs):
        """Sends a request using the initialized provider client."""
        return self.client.send_request(prompt_or_messages, **kwargs)

    def send_request_w_structured_response(self, prompt_or_messages, response_format, **kwargs):
        """Sends a request expecting a structured response using the initialized provider client."""
        return self.client.send_request_w_structured_response(prompt_or_messages, response_format, **kwargs)


# Example usage (similar to the original __main__ block)
if __name__ == "__main__":
    try:
        load_dotenv()

        # Example Azure OpenAI provider details
        azure_provider_details = {
            "provider": "AzureOpenAI",
            "deployment_name": os.getenv("AZURE_DEPLOYMENT_NAME", "gpt-4o"), # Example default
            "model": os.getenv("AZURE_MODEL_NAME", "gpt-4o"), # Example default
            "endpoint": os.getenv("AZURE_ENDPOINT"),
            "api_version": "2024-10-21", # Matches hardcoded version in client
            "api_key": os.getenv("AZURE_OPENAI_API_KEY"),
        }

        # Initialize client with Azure OpenAI provider
        if all(azure_provider_details.values()): # Basic check if env vars are set
            logger.info("--- Testing Azure OpenAI Client ---")
            client = LLMClient(azure_provider_details)
            logger.info("Testing LLM client with provider: %s", azure_provider_details["provider"])

            # Test single message
            prompt = "What is the capital of France?"
            logger.info("Testing single message prompt...")
            response, usage = client.send_request(prompt)
            logger.info(f"Response: {response}")
            logger.info(f"Usage: {usage}")
            logger.info("Single message test successful.")

            # Test chat message
            logger.info("Testing chat message prompt...")
            prompt_chat = [
                {"role": "user", "content": "Hello"},
                {"role": "assistant", "content": "Hi there! How can I help you today?"},
                {"role": "user", "content": "What is the time now?"},
            ]
            response_chat, usage_chat = client.send_request(prompt_chat)
            logger.info(f"Response: {response_chat}")
            logger.info(f"Usage: {usage_chat}")
            logger.info("Chat message test successful.")
        else:
            logger.warning("Skipping Azure OpenAI tests - Environment variables not fully set.")


        # Example OpenAI provider details
        openai_provider_details = {
            "provider": "OpenAI",
            "model": os.getenv("OPENAI_MODEL_NAME", "gpt-3.5-turbo"), # Example default
            "api_key": os.getenv("OPENAI_API_KEY") # Can be None if env var is set globally
        }

        # Initialize client with OpenAI provider
        if openai_provider_details["api_key"] or os.getenv("OPENAI_API_KEY"): # Check if key is provided or set in env
            logger.info("--- Testing OpenAI Client ---")
            client_openai = LLMClient(openai_provider_details)
            logger.info("Testing LLM client with provider: %s", openai_provider_details["provider"])

            # Test single message
            prompt_openai = "Tell me a joke about programming."
            logger.info("Testing single message prompt...")
            response_openai = client_openai.send_request(prompt_openai) # Usage info might not be returned consistently
            logger.info(f"Response: {response_openai}")
            logger.info("Single message test successful.")
        else:
            logger.warning("Skipping OpenAI tests - OPENAI_API_KEY not set.")


<<<<<<< HEAD
        # Example Grok provider details (Added Grok example)
        grok_provider_details = {
            "provider": "Grok",
            "model": os.getenv("GROK_MODEL_NAME", "grok-1"), # Example default
            "api_key": os.getenv("GROK_API_KEY")
        }

        # Initialize client with Grok provider
        if grok_provider_details["api_key"]: # Check if key is provided
            logger.info("--- Testing Grok Client ---")
            client_grok = LLMClient(grok_provider_details)
            logger.info("Testing LLM client with provider: %s", grok_provider_details["provider"])

            # Test single message
            prompt_grok = "Explain the concept of Mixture of Experts in LLMs."
            logger.info("Testing single message prompt...")
            response_grok, usage_grok = client_grok.send_request(prompt_grok)
            logger.info(f"Response: {response_grok}")
            if usage_grok and usage_grok.get("total_tokens") is not None:
                logger.info(f"Usage: {usage_grok}")
            logger.info("Single message test successful.")
        else:
            logger.warning("Skipping Grok tests - GROK_API_KEY not set.")
=======
        # Example Deepseek provider details (Requires DEEPSEEK_API_KEY and DEEPSEEK_MODEL_NAME env vars)
        deepseek_provider_details = {
            "provider": "Deepseek",
            "model": os.getenv("DEEPSEEK_MODEL_NAME", "deepseek-chat"), # Example default
            "api_key": os.getenv("DEEPSEEK_API_KEY")
        }

        # Initialize client with Deepseek provider
        if deepseek_provider_details["api_key"]: # Check if key is provided
            logger.info("--- Testing Deepseek Client ---")
            try:
                client_deepseek = LLMClient(deepseek_provider_details)
                logger.info("Testing LLM client with provider: %s", deepseek_provider_details["provider"])

                # Test single message
                prompt_deepseek = "What is Deepseek good at?"
                logger.info("Testing single message prompt...")
                response_deepseek, usage_deepseek = client_deepseek.send_request(prompt_deepseek)
                logger.info(f"Response: {response_deepseek}")
                logger.info(f"Usage: {usage_deepseek}")
                logger.info("Single message test successful.")
            except Exception as e:
                 logger.error("Deepseek test failed during execution: %s", str(e), exc_info=True)
        else:
            logger.warning("Skipping Deepseek tests - DEEPSEEK_API_KEY not set.")


        # Example Gemini provider details (Requires GOOGLE_API_KEY and GEMINI_MODEL_NAME env vars)
        gemini_provider_details = {
            "provider": "Gemini",
            "model": os.getenv("GEMINI_MODEL_NAME", "gemini-1.5-flash"), # Example default
            "api_key": os.getenv("GOOGLE_API_KEY") # Google uses GOOGLE_API_KEY convention
        }

        # Initialize client with Gemini provider
        if gemini_provider_details["api_key"]: # Check if key is provided
            logger.info("--- Testing Gemini Client ---")
            try:
                client_gemini = LLMClient(gemini_provider_details)
                logger.info("Testing LLM client with provider: %s", gemini_provider_details["provider"])

                # Test single message
                prompt_gemini = "Explain the concept of generative AI simply."
                logger.info("Testing single message prompt...")
                # Note: Gemini client currently returns None for usage details
                response_gemini, usage_gemini = client_gemini.send_request(prompt_gemini)
                logger.info(f"Response: {response_gemini}")
                logger.info(f"Usage: {usage_gemini}") # Will show None values
                logger.info("Single message test successful.")
            except Exception as e:
                 logger.error("Gemini test failed during execution: %s", str(e), exc_info=True)
        else:
            logger.warning("Skipping Gemini tests - GOOGLE_API_KEY not set.")
>>>>>>> ba3c527b


    except Exception as e:
        logger.error("Test failed: %s", str(e), exc_info=True)
        raise<|MERGE_RESOLUTION|>--- conflicted
+++ resolved
@@ -3,12 +3,9 @@
 from logger_config import setup_logger
 from llm_providers.azure_openai import AzureOpenAIClient
 from llm_providers.openai_client import OpenAIClient
-<<<<<<< HEAD
 from llm_providers.grok_client import GrokClient # Added GrokClient import
-=======
 from llm_providers.deepseek_client import DeepseekClient
 from llm_providers.gemini_client import GeminiClient # Added Gemini client
->>>>>>> ba3c527b
 
 # Set up logger
 logger = setup_logger(__name__)
@@ -48,13 +45,14 @@
                     api_key=provider_details.get("api_key"), # Pass None if not provided, 
                     model=provider_details["model"],
                 )
-<<<<<<< HEAD
             elif self.provider.lower() == "grok": # Added Grok provider handling
                 required_fields = ["model", "api_key"]
                 self._validate_required_fields(provider_details, required_fields)
 
                 self.client = GrokClient(
-=======
+                    api_key=provider_details["api_key"],
+                    model=provider_details["model"],
+                )
             elif self.provider.lower() == "deepseek":
                 required_fields = ["model", "api_key"]
                 self._validate_required_fields(provider_details, required_fields)
@@ -68,7 +66,6 @@
                 self._validate_required_fields(provider_details, required_fields)
 
                 self.client = GeminiClient(
->>>>>>> ba3c527b
                     api_key=provider_details["api_key"],
                     model=provider_details["model"],
                 )
@@ -174,7 +171,6 @@
             logger.warning("Skipping OpenAI tests - OPENAI_API_KEY not set.")
 
 
-<<<<<<< HEAD
         # Example Grok provider details (Added Grok example)
         grok_provider_details = {
             "provider": "Grok",
@@ -198,7 +194,9 @@
             logger.info("Single message test successful.")
         else:
             logger.warning("Skipping Grok tests - GROK_API_KEY not set.")
-=======
+
+
+
         # Example Deepseek provider details (Requires DEEPSEEK_API_KEY and DEEPSEEK_MODEL_NAME env vars)
         deepseek_provider_details = {
             "provider": "Deepseek",
@@ -252,7 +250,6 @@
                  logger.error("Gemini test failed during execution: %s", str(e), exc_info=True)
         else:
             logger.warning("Skipping Gemini tests - GOOGLE_API_KEY not set.")
->>>>>>> ba3c527b
 
 
     except Exception as e:
